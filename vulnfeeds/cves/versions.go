--- conflicted
+++ resolved
@@ -627,40 +627,11 @@
 	return strings.TrimRight(version, ":")
 }
 
-<<<<<<< HEAD
-type ByAffectedCommit []models.AffectedCommit
-
-func (a ByAffectedCommit) Len() int {
-	return len(a)
-}
-
-func (a ByAffectedCommit) Swap(i, j int) {
-	a[i], a[j] = a[j], a[i]
-}
-
-func (a ByAffectedCommit) Less(i, j int) bool {
-	if a[i].Repo != a[j].Repo {
-		return a[i].Repo < a[j].Repo
-	}
-	if a[i].Introduced != a[j].Introduced {
-		return a[i].Introduced < a[j].Introduced
-	}
-	if a[i].Fixed != a[j].Fixed {
-		return a[i].Fixed < a[j].Fixed
-	}
-	return a[i].LastAffected < a[j].LastAffected
-}
-=======
->>>>>>> 1fef6d38
 func deduplicateAffectedCommits(commits []models.AffectedCommit) []models.AffectedCommit {
 	if len(commits) == 0 {
 		return []models.AffectedCommit{}
 	}
-<<<<<<< HEAD
-	sort.Sort(ByAffectedCommit(commits))
-=======
 	slices.SortStableFunc(commits, models.AffectedCommitCompare)
->>>>>>> 1fef6d38
 	uniqueCommits := slices.Compact(commits)
 	return uniqueCommits
 }
