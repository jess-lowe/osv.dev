// Copyright 2021 Google LLC
//
// Licensed under the Apache License, Version 2.0 (the "License");
// you may not use this file except in compliance with the License.
// You may obtain a copy of the License at
//
//     https://www.apache.org/licenses/LICENSE-2.0
//
// Unless required by applicable law or agreed to in writing, software
// distributed under the License is distributed on an "AS IS" BASIS,
// WITHOUT WARRANTIES OR CONDITIONS OF ANY KIND, either express or implied.
// See the License for the specific language governing permissions and
// limitations under the License.

package main

import (
	"encoding/json"
	"flag"
	"fmt"
	"io/fs"
	"io/ioutil"
	"log"
	"net/http"
	"os"
	"path/filepath"
	"strings"

	"github.com/google/osv/vulnfeeds/cves"
	"github.com/google/osv/vulnfeeds/pypi"
	"github.com/google/osv/vulnfeeds/triage"
	"github.com/google/osv/vulnfeeds/vulns"
)

const (
	extension = ".yaml"
)

func loadExisting(vulnsDir string) (map[string]bool, error) {
	ids := map[string]bool{}
	err := filepath.Walk(vulnsDir, func(path string, info fs.FileInfo, err error) error {
		if err != nil {
			return fmt.Errorf("failed to access %s: %w", path, err)
		}
		if info.IsDir() {
			return nil
		}

		if !strings.HasSuffix(path, extension) {
			return nil
		}

		f, err := os.Open(path)
		if err != nil {
			return fmt.Errorf("failed to open %s: %w", path, err)
		}
		defer f.Close()

		vuln, err := vulns.FromYAML(f)
		if err != nil {
			return fmt.Errorf("failed to parse %s: %w", path, err)
		}

		ids[vuln.ID+"/"+vuln.Affected[0].Package.Name] = true
		for _, alias := range vuln.Aliases {
			ids[alias+"/"+vuln.Affected[0].Package.Name] = true
		}
		return nil
	})
	if err != nil {
		return nil, fmt.Errorf("failed to walk: %w", err)
	}

	return ids, nil
}

func anyUnbounded(v *vulns.Vulnerability) bool {
	for _, affected := range v.Affected {
		for _, ranges := range affected.Ranges {
			hasFixed := false
			hasLastAffected := false
			for _, event := range ranges.Events {
				if event.Fixed != "" {
					hasFixed = true
				}
				if event.LastAffected != "" {
					hasLastAffected = true
				}
			}
			if !hasFixed && !hasLastAffected {
				return true
			}
		}
	}

	return false
}

func main() {
	jsonPath := flag.String("nvd_json", "", "Path to NVD CVE JSON.")
	pypiLinksPath := flag.String("pypi_links", "", "Path to pypi_links.json.")
	pypiVersionsPath := flag.String("pypi_versions", "", "Path to pypi_versions.json.")
	falsePositivesPath := flag.String("false_positives", "", "Path to false positives file.")
	withoutNotes := flag.Bool("without_notes", false, "Output vulnerabilities without notes only.")
	excludeUnbounded := flag.Bool("exclude_unbounded", false, "Exclude vulnerabilities with unbounded affected ranges.")
	outDir := flag.String("out_dir", "", "Path to output results.")

	flag.Parse()

	data, err := ioutil.ReadFile(*jsonPath)
	if err != nil {
		log.Fatalf("Failed to open file: %v", err)
	}
	var parsed cves.CVEAPIJSON20Schema
	err = json.Unmarshal(data, &parsed)
	if err != nil {
		log.Fatalf("Failed to parse NVD CVE JSON: %v", err)
	}

	falsePositives, err := triage.LoadFalsePositives(*falsePositivesPath)
	if err != nil {
		log.Fatalf("Failed to load false positives file %s: %v", *falsePositivesPath, err)
	}

	ecosystem := pypi.New(*pypiLinksPath, *pypiVersionsPath)
	existingIDs, err := loadExisting(*outDir)
	if err != nil {
		log.Fatalf("Failed to load existing IDs: %v", err)
	}

	for _, cve := range parsed.Vulnerabilities {
		if falsePositives.CheckID(string(cve.CVE.ID)) {
			log.Printf("Skipping %s as a false positive.", cve.CVE.ID)
			continue
		}

		pkgs := ecosystem.Matches(cve.CVE, falsePositives)
		if len(pkgs) == 0 {
			continue
		}

		for _, pkg := range pkgs {
			if _, exists := existingIDs[string(cve.CVE.ID)+"/"+pkg]; exists {
				log.Printf("Skipping %s match for %s as it already exists.", cve.CVE.ID, pkg)
				continue
			}

			log.Printf("Matched %s to %s.", cve.CVE.ID, pkg)
			validVersions := ecosystem.Versions(pkg)
			if validVersions == nil {
				log.Printf("pkg %s does not have valid versions, skipping", pkg)
				continue
			}
			log.Printf("Valid versions = %v\n", validVersions)

			id := "PYSEC-0000-" + cve.CVE.ID // To be assigned later.
			purl := ecosystem.PackageURL(pkg)
			pkgInfo := vulns.PackageInfo{
				PkgName:   pkg,
				Ecosystem: "PyPI",
				PURL:      purl,
			}

<<<<<<< HEAD
			v := vulns.FromCVE(id, cve.CVE.ID, cve.CVE.References, cve.CVE.Descriptions, cve.CVE.Published.Time, cve.CVE.LastModified.Time, cve.CVE.Metrics)
=======
			v := vulns.FromNVDCVE(id, cve.CVE)
>>>>>>> c317f5f2
			v.AddPkgInfo(pkgInfo)
			versions, notes := cves.ExtractVersionInfo(cve.CVE, validVersions, http.DefaultClient)

			vulns.AttachExtractedVersionInfo(&v.Affected[0], versions)
			if len(v.Affected[0].Ranges) == 0 {
				log.Printf("No affected versions detected.")
			}

			if *excludeUnbounded && anyUnbounded(v) {
				log.Printf("Skipping %s as we could not find an upperbound version.", cve.CVE.ID)
				continue
			}

			pkgDir := filepath.Join(*outDir, pkg)
			err = os.MkdirAll(pkgDir, 0755)
			if err != nil {
				log.Fatalf("Failed to create dir: %v", err)
			}

			vulnPath := filepath.Join(pkgDir, v.ID+extension)
			if _, err := os.Stat(vulnPath); err == nil {
				log.Printf("Skipping %s as it already exists.", vulnPath)
				continue
			}

			if len(notes) > 0 && *withoutNotes {
				log.Printf("Skipping %s as there are notes associated with it.", vulnPath)
				continue
			}

			f, err := os.Create(vulnPath)
			if err != nil {
				log.Fatalf("Failed to open %s for writing: %v", vulnPath, err)
			}
			defer f.Close()
			err = v.ToYAML(f)
			if err != nil {
				log.Fatalf("Failed to write %s: %v", vulnPath, err)
			}

			// If there are notes that require human intervention, write them to the end of the YAML.
			if len(notes) > 0 {
				notesPath := filepath.Join(pkgDir, v.ID+".notes")
				_, err = f.WriteString("\n# <Vulnfeeds Notes>\n# " + strings.Join(notes, "\n# "))
				if err != nil {
					log.Fatalf("Failed to write %s: %v", notesPath, err)
				}
			}
		}
	}
}<|MERGE_RESOLUTION|>--- conflicted
+++ resolved
@@ -161,11 +161,7 @@
 				PURL:      purl,
 			}
 
-<<<<<<< HEAD
-			v := vulns.FromCVE(id, cve.CVE.ID, cve.CVE.References, cve.CVE.Descriptions, cve.CVE.Published.Time, cve.CVE.LastModified.Time, cve.CVE.Metrics)
-=======
 			v := vulns.FromNVDCVE(id, cve.CVE)
->>>>>>> c317f5f2
 			v.AddPkgInfo(pkgInfo)
 			versions, notes := cves.ExtractVersionInfo(cve.CVE, validVersions, http.DefaultClient)
 
