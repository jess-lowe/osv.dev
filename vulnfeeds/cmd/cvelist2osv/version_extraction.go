package cvelist2osv

import (
	"cmp"
	"errors"
	"fmt"
	"log/slog"
	"strconv"
	"strings"

	"slices"

	"github.com/google/osv/vulnfeeds/cves"
	"github.com/google/osv/vulnfeeds/git"
	"github.com/google/osv/vulnfeeds/utility/logger"
	"github.com/google/osv/vulnfeeds/vulns"
	"github.com/ossf/osv-schema/bindings/go/osvschema"
)

// VersionRangeType represents the type of versioning scheme for a range.
type VersionRangeType int

const acceptableQuality = vulns.Spaces

const (
	VersionRangeTypeUnknown VersionRangeType = iota
	VersionRangeTypeGit
	VersionRangeTypeSemver
	VersionRangeTypeEcosystem
)

// VersionSource indicates the source of the extracted version information.
type VersionSource string

const (
	VersionSourceNone        VersionSource = "NOVERS"
	VersionSourceAffected    VersionSource = "CVEAFFVERS"
	VersionSourceGit         VersionSource = "GITVERS"
	VersionSourceCPE         VersionSource = "CPEVERS"
	VersionSourceDescription VersionSource = "DESCRVERS"
)

// String returns the string representation of a VersionRangeType.
func (vrt VersionRangeType) String() string {
	switch vrt {
	case VersionRangeTypeGit:
		return "git"
	case VersionRangeTypeEcosystem:
		return "ecosystem"
	case VersionRangeTypeSemver:
		return "semver"
	default:
		return "unknown"
	}
}

// toVersionRangeType converts a string to a VersionRangeType.
func toVersionRangeType(s string) VersionRangeType {
	switch strings.ToLower(s) {
	case "git":
		return VersionRangeTypeGit
	case "semver":
		return VersionRangeTypeSemver
	default:
		// Other version types like "semver" are treated as ecosystem ranges.
		return VersionRangeTypeEcosystem
	}
}

// AddVersionInfo attempts to extract version information from a CVE and add it to the OSV record.
// It follows a prioritized approach:
// 1. For Linux kernel CVEs, it specifically looks for CPE version ranges.
// 2. It processes the 'affected' fields from both the CNA and ADP containers.
// 3. If no versions are found, it falls back to searching for CPEs in the CNA container.
// 4. As a last resort, it attempts to extract version information from the description text (currently not saved).
// It returns the source of the version information and a slice of notes detailing the extraction process.
<<<<<<< HEAD
func AddVersionInfo(cve cves.CVE5, v *vulns.Vulnerability, repos []string) ([]VersionSource, []string) {
	var notes []string
	var source []VersionSource //nolint:prealloc
=======
func AddVersionInfo(cve cves.CVE5, v *vulns.Vulnerability, metrics *ConversionMetrics) {
>>>>>>> 3b73304a
	gotVersions := false

	// Combine 'affected' entries from both CNA and ADP containers.
	cna := cve.Containers.CNA
	adps := cve.Containers.ADP

	affected := cna.Affected
	for _, adp := range adps {
		if adp.Affected != nil {
			affected = append(affected, adp.Affected...)
		}
	}

	// Attempt to extract version ranges from the combined 'affected' fields.
	hasGit := false
	for _, cveAff := range affected {
		versionRanges, versionType := extractVersionsFromAffectedField(cveAff, cve.Metadata.AssignerShortName, metrics)
		// TODO(jesslowe): update this to be more elegant (currently skips retrieving more git ranges after the first)
		if versionType == VersionRangeTypeGit && hasGit {
			continue
		}

		if len(versionRanges) == 0 {
			continue
		}

		gotVersions = true
		if versionType == VersionRangeTypeGit {
			hasGit = true
		}

		var aff osvschema.Affected
		// Special handling for Linux kernel CVEs.
		if cve.Metadata.AssignerShortName == "Linux" {
			for _, vr := range versionRanges {
				if versionType == VersionRangeTypeGit {
					vr.Type = osvschema.RangeGit
					vr.Repo = cveAff.Repo
				} else {
					vr.Type = osvschema.RangeEcosystem
				}
				aff.Ranges = append(aff.Ranges, vr)
			}
			if versionType != VersionRangeTypeGit {
				aff.Package = osvschema.Package{
					Ecosystem: string(osvschema.EcosystemLinux),
					Name:      "Kernel",
				}
			}
		} else {
			var err error
			aff, err = gitVersionsToCommits(cve.Metadata.CVEID, versionRanges, repos, make(git.RepoTagsCache))
			if err != nil {
				logger.Error("Failed to convert git versions to commits", slog.Any("err", err))
			} else {
				hasGit = true
			}
		}

		v.Affected = append(v.Affected, aff)
<<<<<<< HEAD
		source = append(source, VersionSourceAffected)
=======
		if hasGit {
			metrics.VersionSources = append(metrics.VersionSources, VersionSourceGit)
		} else {
			metrics.VersionSources = append(metrics.VersionSources, VersionSourceAffected)
		}
>>>>>>> 3b73304a
	}

	// If no versions were found so far, fall back to CPEs.
	if !gotVersions {
		metrics.Notes = append(metrics.Notes, "No versions in affected, attempting to extract from CPE")
		cpeRanges, cpeStrings, err := findCPEVersionRanges(cve)
		if err == nil && len(cpeRanges) > 0 {
			gotVersions = true
			metrics.VersionSources = append(metrics.VersionSources, VersionSourceCPE)
			aff := osvschema.Affected{}
			for _, vr := range cpeRanges {
				vr.Type = osvschema.RangeEcosystem
				aff.Ranges = append(aff.Ranges, vr)
			}
			aff.DatabaseSpecific = make(map[string]any)
			aff.DatabaseSpecific["CPEs"] = vulns.Unique(cpeStrings)
			v.Affected = append(v.Affected, aff)
		} else if err != nil {
			metrics.Notes = append(metrics.Notes, err.Error())
		}
	}

	// As a last resort, try extracting versions from the description text.
	if !gotVersions {
		metrics.Notes = append(metrics.Notes, "No versions in CPEs so attempting extraction from description")
		versions, extractNotes := cves.ExtractVersionsFromText(nil, cves.EnglishDescription(cve.Containers.CNA.Descriptions))
		metrics.Notes = append(metrics.Notes, extractNotes...)
		if len(versions) > 0 {
			// NOTE: These versions are not currently saved due to the need for better validation.
			metrics.VersionSources = append(metrics.VersionSources, VersionSourceDescription)
			metrics.Notes = append(metrics.Notes, fmt.Sprintf("Extracted versions from description but did not save them: %+v", versions))
		}
	}
}

// Examines repos and tries to convert versions to commits by treating them as Git tags.
// Takes a CVE ID string (for logging), VersionInfo with AffectedVersions and
// typically no AffectedCommits and attempts to add AffectedCommits (including Fixed commits) where there aren't any.
// Refuses to add the same commit to AffectedCommits more than once.
func gitVersionsToCommits(cveID cves.CVEID, versionRanges []osvschema.Range, repos []string, cache git.RepoTagsCache) (osvschema.Affected, error) {
	var newAff osvschema.Affected
	var newVersionRanges []osvschema.Range
	unresolvedRanges := versionRanges

	for _, repo := range repos {
		if len(unresolvedRanges) == 0 {
			break // All ranges have been resolved.
		}

		normalizedTags, err := git.NormalizeRepoTags(repo, cache)
		if err != nil {
			logger.Warn("Failed to normalize tags", slog.String("cve", string(cveID)), slog.String("repo", repo), slog.Any("err", err))
			continue
		}

		var stillUnresolvedRanges []osvschema.Range
		for _, vr := range unresolvedRanges {
			var introducedCommit, fixedCommit, lastAffectedCommit string
			var resolutionErr error

			for _, ev := range vr.Events {
				logger.Info("Attempting version resolution", slog.String("cve", string(cveID)), slog.Any("event", ev), slog.String("repo", repo))
				if ev.Introduced != "" {
					if ev.Introduced == "0" {
						introducedCommit = "0"
					} else {
						introducedCommit, resolutionErr = git.VersionToCommit(ev.Introduced, normalizedTags)
						if resolutionErr != nil {
							logger.Warn("Failed to get Git commit for introduced version", slog.String("cve", string(cveID)), slog.String("version", ev.Introduced), slog.String("repo", repo), slog.Any("err", resolutionErr))
						} else {
							logger.Info("Successfully derived commit for introduced version", slog.String("cve", string(cveID)), slog.String("commit", introducedCommit), slog.String("version", ev.Introduced))
						}
					}
				}
				if ev.Fixed != "" {
					fixedCommit, resolutionErr = git.VersionToCommit(ev.Fixed, normalizedTags)
					if resolutionErr != nil {
						logger.Warn("Failed to get Git commit for fixed version", slog.String("cve", string(cveID)), slog.String("version", ev.Fixed), slog.String("repo", repo), slog.Any("err", resolutionErr))
					} else {
						logger.Info("Successfully derived commit for fixed version", slog.String("cve", string(cveID)), slog.String("commit", fixedCommit), slog.String("version", ev.Fixed))
					}
				}
				if ev.LastAffected != "" {
					lastAffectedCommit, resolutionErr = git.VersionToCommit(ev.LastAffected, normalizedTags)
					if resolutionErr != nil {
						logger.Warn("Failed to get Git commit for last affected version", slog.String("cve", string(cveID)), slog.String("version", ev.LastAffected), slog.String("repo", repo), slog.Any("err", resolutionErr))
					} else {
						logger.Info("Successfully derived commit for last affected version", slog.String("cve", string(cveID)), slog.String("commit", lastAffectedCommit), slog.String("version", ev.LastAffected))
					}
				}
			}

			resolved := false
			if fixedCommit != "" && introducedCommit != "" {
				newVR := buildVersionRange(introducedCommit, "", fixedCommit)
				newVR.Repo = repo
				newVR.Type = osvschema.RangeGit
				newVR.DatabaseSpecific = make(map[string]any)
				newVR.DatabaseSpecific["versions"] = vr.Events
				newVersionRanges = append(newVersionRanges, newVR)
				resolved = true
			} else if lastAffectedCommit != "" && introducedCommit != "" {
				newVR := buildVersionRange(introducedCommit, lastAffectedCommit, "")
				newVR.Repo = repo
				newVR.Type = osvschema.RangeGit
				newVR.DatabaseSpecific = make(map[string]any)
				newVR.DatabaseSpecific["versions"] = vr.Events
				newVersionRanges = append(newVersionRanges, newVR)
				resolved = true
			}

			if !resolved {
				stillUnresolvedRanges = append(stillUnresolvedRanges, vr)
			}
		}
		unresolvedRanges = stillUnresolvedRanges
	}

	var err error
	if len(unresolvedRanges) > 0 {
		newAff.DatabaseSpecific = make(map[string]any)
		newAff.DatabaseSpecific["unresolved_versions"] = unresolvedRanges
	}

	if len(newVersionRanges) > 0 {
		newAff.Ranges = newVersionRanges
	} else if len(unresolvedRanges) > 0 { // Only error if there were ranges to resolve but none were.
		err = errors.New("was not able to get git version ranges")
	}

	return newAff, err
}

// findCPEVersionRanges extracts version ranges and CPE strings from the CNA's
// CPE applicability statements in a CVE record.
func findCPEVersionRanges(cve cves.CVE5) (versionRanges []osvschema.Range, cpes []string, err error) {
	// TODO(jesslowe): Add logic to also extract CPEs from the 'affected' field (e.g., CVE-2025-1110).
	for _, c := range cve.Containers.CNA.CPEApplicability {
		for _, node := range c.Nodes {
			if node.Operator != "OR" {
				continue
			}
			for _, match := range node.CPEMatch {
				if !match.Vulnerable {
					continue
				}
				cpes = append(cpes, match.Criteria)

				// If no start version is given, assume the vulnerability starts from version "0".
				if match.VersionStartIncluding == "" {
					match.VersionStartIncluding = "0"
				}

				if match.VersionEndExcluding != "" {
					versionRanges = append(versionRanges, buildVersionRange(match.VersionStartIncluding, "", match.VersionEndExcluding))
				} else if match.VersionEndIncluding != "" {
					versionRanges = append(versionRanges, buildVersionRange(match.VersionStartIncluding, match.VersionEndIncluding, ""))
				}
			}
		}
	}
	if len(versionRanges) == 0 {
		return nil, nil, errors.New("no versions extracted from CPEs")
	}

	return versionRanges, cpes, nil
}

// extractVersionsFromAffectedField extracts version ranges from a CVE 'affected' entry.
// It handles various scenarios:
// - If `defaultStatus` is "affected", it may calculate the inverse ranges (common for Linux).
// - It iterates through `versions` entries with `status: "affected"`.
// - It constructs ranges from `version`, `lessThan`, and `lessThanOrEqual` fields.
// - For GitHub CVEs, it uses a special parser for version strings like "< 1.2.3".
// - For git commits, it creates an introduced event.
// - As a fallback, it may assume a single version means "fixed at this version, introduced at 0".
//
// Returns the extracted OSV ranges, the most frequent version type (e.g., "semver"), and any notes.
func extractVersionsFromAffectedField(affected cves.Affected, cnaAssigner string, metrics *ConversionMetrics) ([]osvschema.Range, VersionRangeType) {
	// Handle cases where a product is marked as "affected" by default, and specific versions are marked "unaffected".
	if affected.DefaultStatus == "affected" {
		// Calculate the affected ranges by finding the inverse of the unaffected ranges.
		return findInverseAffectedRanges(affected, cnaAssigner, metrics)
	}

<<<<<<< HEAD
	return findNormalAffectedRanges(affected)
=======
	return findNormalAffectedRanges(affected, cnaAssigner, metrics)
>>>>>>> 3b73304a
}

// findInverseAffectedRanges calculates the affected version ranges by analyzing a list
// of 'unaffected' versions. This is common in Linux kernel CVEs where a product is
// considered affected by default, and only unaffected versions are listed.
// It sorts the introduced and fixed versions to create chronological ranges.
func findInverseAffectedRanges(cveAff cves.Affected, cnaAssigner string, metrics *ConversionMetrics) (ranges []osvschema.Range, versType VersionRangeType) {
	if cnaAssigner != "Linux" {
		metrics.Notes = append(metrics.Notes, "Currently only supporting Linux inverse logic")
		return nil, VersionRangeTypeUnknown
	}
	var introduced []string
	fixed := make([]string, 0, len(cveAff.Versions))
	for _, vers := range cveAff.Versions {
		versionValue := vers.Version
		if vers.Status == "affected" {
			numParts := len(strings.Split(versionValue, "."))
			switch numParts {
			case 2:
				introduced = append(introduced, versionValue+".0")
			case 3:
				introduced = append(introduced, versionValue)
			default:
				metrics.Notes = append(metrics.Notes, "Bad non-semver version given: "+versionValue)
				continue
			}
		}
		if vers.Status != "unaffected" {
			continue
		}

		if versionValue == "0" || toVersionRangeType(vers.VersionType) != VersionRangeTypeSemver {
			continue
		}
		fixed = append(fixed, versionValue)
		// Infer the next introduced version from the 'lessThanOrEqual' field.
		// For example, if "5.10.*" is unaffected, the next introduced version is "5.11.0".
		minorVers := strings.Split(vers.LessThanOrEqual, ".*")[0]
		parts := strings.Split(minorVers, ".")
		if len(parts) > 1 {
			if intMin, err := strconv.Atoi(parts[len(parts)-1]); err == nil {
				nextIntroduced := fmt.Sprintf("%s.%d.0", parts[0], intMin+1)
				introduced = append(introduced, nextIntroduced)
			}
		}
	}
	slices.SortFunc(introduced, compareSemverLike)
	slices.SortFunc(fixed, compareSemverLike)

	// If the first fixed version is earlier than the first introduced, assume introduction from "0".
	if len(fixed) > 0 && len(introduced) > 0 && compareSemverLike(fixed[0], introduced[0]) < 0 {
		introduced = append([]string{"0"}, introduced...)
	}

	// Create ranges by pairing sorted introduced and fixed versions.
	for index, f := range fixed {
		if index < len(introduced) {
			ranges = append(ranges, buildVersionRange(introduced[index], "", f))
			metrics.Notes = append(metrics.Notes, "Introduced from version value - "+introduced[index])
			metrics.Notes = append(metrics.Notes, "Fixed from version value - "+f)
		}
	}

	if len(ranges) != 0 {
		return ranges, VersionRangeTypeSemver
	}
	metrics.Notes = append(metrics.Notes, "no ranges found")

	return nil, VersionRangeTypeUnknown
}

<<<<<<< HEAD
func findNormalAffectedRanges(affected cves.Affected) (versionRanges []osvschema.Range, versType VersionRangeType, notes []string) {
=======
func findNormalAffectedRanges(affected cves.Affected, cnaAssigner string, metrics *ConversionMetrics) (versionRanges []osvschema.Range, versType VersionRangeType) {
>>>>>>> 3b73304a
	versionTypesCount := make(map[VersionRangeType]int)

	for _, vers := range affected.Versions {
		if vers.Status != "affected" {
			continue
		}

		currentVersionType := toVersionRangeType(vers.VersionType)
		versionTypesCount[currentVersionType]++

		var introduced, fixed, lastaffected string

		// Quality check the version strings to avoid using filler content.
		vQuality := vulns.CheckQuality(vers.Version)
		if !vQuality.AtLeast(acceptableQuality) {
			metrics.Notes = append(metrics.Notes, fmt.Sprintf("Version value for %s %s is filler or empty", affected.Vendor, affected.Product))
		}
		vLessThanQual := vulns.CheckQuality(vers.LessThan)
		vLTOEQual := vulns.CheckQuality(vers.LessThanOrEqual)

		hasRange := vLessThanQual.AtLeast(acceptableQuality) || vLTOEQual.AtLeast(acceptableQuality)
		metrics.Notes = append(metrics.Notes, fmt.Sprintf("Range detected: %v", hasRange))
		// Handle cases where 'lessThan' is mistakenly the same as 'version'.
		if vers.LessThan != "" && vers.LessThan == vers.Version {
			metrics.Notes = append(metrics.Notes, fmt.Sprintf("Warning: lessThan (%s) is the same as introduced (%s)\n", vers.LessThan, vers.Version))
			hasRange = false
		}

		if hasRange {
			if vQuality.AtLeast(acceptableQuality) {
				introduced = vers.Version
				metrics.Notes = append(metrics.Notes, fmt.Sprintf("%s - Introduced from version value - %s", vQuality.String(), vers.Version))
			}
			if vLessThanQual.AtLeast(acceptableQuality) {
				fixed = vers.LessThan
				metrics.Notes = append(metrics.Notes, fmt.Sprintf("%s - Fixed from LessThan value - %s", vLessThanQual.String(), vers.LessThan))
			} else if vLTOEQual.AtLeast(acceptableQuality) {
				lastaffected = vers.LessThanOrEqual
				metrics.Notes = append(metrics.Notes, fmt.Sprintf("%s - LastAffected from LessThanOrEqual value- %s", vLTOEQual.String(), vers.LessThanOrEqual))
			}

			if introduced != "" && fixed != "" {
				versionRanges = append(versionRanges, buildVersionRange(introduced, "", fixed))
			} else if introduced != "" && lastaffected != "" {
				versionRanges = append(versionRanges, buildVersionRange(introduced, lastaffected, ""))
			}

			continue
		}

		// In this case only vers.Version exists which either means that it is _only_ that version that is
		// affected, but more likely, it affects up to that version. It could also mean that the range is given
		// in one line instead - like "< 1.5.3" or "< 2.45.4, >= 2.0 " or just "before 1.4.7", so check for that.
<<<<<<< HEAD
		notes = append(notes, "Only version exists")
		// GitHub/GitLab often encodes the range directly in the version string.
		av, err := git.ParseVersionRange(vers.Version)
		if err == nil {
			if av.Introduced == "" {
				continue
			}
			if av.Fixed != "" {
				versionRanges = append(versionRanges, buildVersionRange(av.Introduced, "", av.Fixed))
			} else if av.LastAffected != "" {
				versionRanges = append(versionRanges, buildVersionRange(av.Introduced, av.LastAffected, ""))
=======
		metrics.Notes = append(metrics.Notes, "Only version exists")
		// GitHub often encodes the range directly in the version string.
		if cnaAssigner == "GitHub_M" {
			av, err := git.ParseVersionRange(vers.Version)
			if err == nil {
				if av.Introduced == "" {
					continue
				}
				if av.Fixed != "" {
					versionRanges = append(versionRanges, buildVersionRange(av.Introduced, "", av.Fixed))
				} else if av.LastAffected != "" {
					versionRanges = append(versionRanges, buildVersionRange(av.Introduced, av.LastAffected, ""))
				}
>>>>>>> 3b73304a
			}

			continue
		}

		if currentVersionType == VersionRangeTypeGit {
			versionRanges = append(versionRanges, buildVersionRange(vers.Version, "", ""))
			continue
		}

		// Try to extract versions from text like "before 1.4.7".
		possibleVersions, note := cves.ExtractVersionsFromText(nil, vers.Version)
		if note != nil {
			metrics.Notes = append(metrics.Notes, note...)
		}
		if possibleVersions != nil {
			metrics.Notes = append(metrics.Notes, "Versions retrieved from text but not used CURRENTLY")
			continue
		}

		// As a fallback, assume a single version means it's the last_affected version.
		if vQuality.AtLeast(acceptableQuality) {
<<<<<<< HEAD
			versionRanges = append(versionRanges, buildVersionRange("0", vers.Version, ""))
			notes = append(notes, fmt.Sprintf("%s - Single version found %v - Assuming introduced = 0 and last affected = %v", vQuality, vers.Version, vers.Version))
=======
			versionRanges = append(versionRanges, buildVersionRange("0", "", vers.Version))
			metrics.Notes = append(metrics.Notes, fmt.Sprintf("%s - Single version found %v - Assuming introduced = 0 and Fixed = %v", vQuality, vers.Version, vers.Version))
>>>>>>> 3b73304a
		}
	}

	// Determine the most frequent version type to return as the range type.
	maxCount := 0
	mostFrequentVersionType := VersionRangeTypeEcosystem
	for versionType, count := range versionTypesCount {
		if count > maxCount {
			maxCount = count
			mostFrequentVersionType = versionType
		}
	}

	return versionRanges, mostFrequentVersionType
}

// buildVersionRange is a helper function that adds 'introduced', 'fixed', or 'last_affected'
// events to an OSV version range. If 'intro' is empty, it defaults to "0".
func buildVersionRange(intro string, lastAff string, fixed string) osvschema.Range {
	var versionRange osvschema.Range
	var i string
	if intro == "" {
		i = "0"
	} else {
		i = intro
	}
	versionRange.Events = append(versionRange.Events, osvschema.Event{
		Introduced: i})

	if fixed != "" {
		versionRange.Events = append(versionRange.Events, osvschema.Event{
			Fixed: fixed})
	} else if lastAff != "" {
		versionRange.Events = append(versionRange.Events, osvschema.Event{
			LastAffected: lastAff,
		})
	}

	return versionRange
}

// compareSemverLike provides a custom comparison function for version strings that may not
// strictly adhere to the SemVer specification. It compares versions numerically,
// part by part (major, minor, patch).
func compareSemverLike(a, b string) int {
	partsA := strings.Split(a, ".")
	partsB := strings.Split(b, ".")
	minLen := min(len(partsA), len(partsB))
	for i := range minLen {
		// Convert parts to integers for numerical comparison.
		// We ignore the error, so non-numeric parts default to 0.
		numA, _ := strconv.Atoi(partsA[i])
		numB, _ := strconv.Atoi(partsB[i])
		if c := cmp.Compare(numA, numB); c != 0 {
			return c
		}
	}
	// If lengths are the same, they're equal.
	if len(partsA) == len(partsB) {
		return 0
	}

	// Determine which version has extra parts and what the result
	// should be if those parts are non-zero.
	var longerParts []string
	var result int
	// Assume 'b' is greater
	if len(partsA) > len(partsB) {
		longerParts = partsA
		result = 1 // 'a' is actually greater
	} else if len(partsA) < len(partsB) {
		longerParts = partsB
		result = -1
	}

	// Check if any of the extra parts are non-zero.
	for i := minLen; i < len(longerParts); i++ {
		num, _ := strconv.Atoi(longerParts[i])
		if num != 0 {
			return result
		}
	}

	// All extra parts were zero, so the versions are effectively equal.
	return 0
}<|MERGE_RESOLUTION|>--- conflicted
+++ resolved
@@ -74,13 +74,7 @@
 // 3. If no versions are found, it falls back to searching for CPEs in the CNA container.
 // 4. As a last resort, it attempts to extract version information from the description text (currently not saved).
 // It returns the source of the version information and a slice of notes detailing the extraction process.
-<<<<<<< HEAD
-func AddVersionInfo(cve cves.CVE5, v *vulns.Vulnerability, repos []string) ([]VersionSource, []string) {
-	var notes []string
-	var source []VersionSource //nolint:prealloc
-=======
-func AddVersionInfo(cve cves.CVE5, v *vulns.Vulnerability, metrics *ConversionMetrics) {
->>>>>>> 3b73304a
+func AddVersionInfo(cve cves.CVE5, v *vulns.Vulnerability, metrics *ConversionMetrics, repos []string) {
 	gotVersions := false
 
 	// Combine 'affected' entries from both CNA and ADP containers.
@@ -141,15 +135,7 @@
 		}
 
 		v.Affected = append(v.Affected, aff)
-<<<<<<< HEAD
-		source = append(source, VersionSourceAffected)
-=======
-		if hasGit {
-			metrics.VersionSources = append(metrics.VersionSources, VersionSourceGit)
-		} else {
-			metrics.VersionSources = append(metrics.VersionSources, VersionSourceAffected)
-		}
->>>>>>> 3b73304a
+		metrics.VersionSources = append(metrics.VersionSources, VersionSourceAffected)
 	}
 
 	// If no versions were found so far, fall back to CPEs.
@@ -335,11 +321,7 @@
 		return findInverseAffectedRanges(affected, cnaAssigner, metrics)
 	}
 
-<<<<<<< HEAD
-	return findNormalAffectedRanges(affected)
-=======
-	return findNormalAffectedRanges(affected, cnaAssigner, metrics)
->>>>>>> 3b73304a
+	return findNormalAffectedRanges(affected, metrics)
 }
 
 // findInverseAffectedRanges calculates the affected version ranges by analyzing a list
@@ -411,11 +393,7 @@
 	return nil, VersionRangeTypeUnknown
 }
 
-<<<<<<< HEAD
-func findNormalAffectedRanges(affected cves.Affected) (versionRanges []osvschema.Range, versType VersionRangeType, notes []string) {
-=======
-func findNormalAffectedRanges(affected cves.Affected, cnaAssigner string, metrics *ConversionMetrics) (versionRanges []osvschema.Range, versType VersionRangeType) {
->>>>>>> 3b73304a
+func findNormalAffectedRanges(affected cves.Affected, metrics *ConversionMetrics) (versionRanges []osvschema.Range, versType VersionRangeType) {
 	versionTypesCount := make(map[VersionRangeType]int)
 
 	for _, vers := range affected.Versions {
@@ -469,8 +447,7 @@
 		// In this case only vers.Version exists which either means that it is _only_ that version that is
 		// affected, but more likely, it affects up to that version. It could also mean that the range is given
 		// in one line instead - like "< 1.5.3" or "< 2.45.4, >= 2.0 " or just "before 1.4.7", so check for that.
-<<<<<<< HEAD
-		notes = append(notes, "Only version exists")
+		metrics.Notes = append(metrics.Notes, "Only version exists")
 		// GitHub/GitLab often encodes the range directly in the version string.
 		av, err := git.ParseVersionRange(vers.Version)
 		if err == nil {
@@ -481,21 +458,6 @@
 				versionRanges = append(versionRanges, buildVersionRange(av.Introduced, "", av.Fixed))
 			} else if av.LastAffected != "" {
 				versionRanges = append(versionRanges, buildVersionRange(av.Introduced, av.LastAffected, ""))
-=======
-		metrics.Notes = append(metrics.Notes, "Only version exists")
-		// GitHub often encodes the range directly in the version string.
-		if cnaAssigner == "GitHub_M" {
-			av, err := git.ParseVersionRange(vers.Version)
-			if err == nil {
-				if av.Introduced == "" {
-					continue
-				}
-				if av.Fixed != "" {
-					versionRanges = append(versionRanges, buildVersionRange(av.Introduced, "", av.Fixed))
-				} else if av.LastAffected != "" {
-					versionRanges = append(versionRanges, buildVersionRange(av.Introduced, av.LastAffected, ""))
-				}
->>>>>>> 3b73304a
 			}
 
 			continue
@@ -518,13 +480,8 @@
 
 		// As a fallback, assume a single version means it's the last_affected version.
 		if vQuality.AtLeast(acceptableQuality) {
-<<<<<<< HEAD
 			versionRanges = append(versionRanges, buildVersionRange("0", vers.Version, ""))
-			notes = append(notes, fmt.Sprintf("%s - Single version found %v - Assuming introduced = 0 and last affected = %v", vQuality, vers.Version, vers.Version))
-=======
-			versionRanges = append(versionRanges, buildVersionRange("0", "", vers.Version))
-			metrics.Notes = append(metrics.Notes, fmt.Sprintf("%s - Single version found %v - Assuming introduced = 0 and Fixed = %v", vQuality, vers.Version, vers.Version))
->>>>>>> 3b73304a
+			metrics.Notes = append(metrics.Notes, fmt.Sprintf("%s - Single version found %v - Assuming introduced = 0 and last affected = %v", vQuality, vers.Version, vers.Version))
 		}
 	}
 
